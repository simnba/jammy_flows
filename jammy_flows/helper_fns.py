import os
import sys
import pylab
import numpy
import torch
import time
import matplotlib.pyplot as plt
import matplotlib.colors as colors
import matplotlib.gridspec as gridspec
import matplotlib.cm as cm
import copy
#import astropy.stats

from scipy.spatial.transform import Rotation as R


def _update_attached_visualization_bounds(subgridspec, visualization_bounds):
    """
    Attach visualization bounds to subgridspec or update existing bounds.
    """

    if(hasattr(subgridspec, "visualization_bounds")):
        new_bounds=[]

        for ind_b,cur_b in enumerate(subgridspec.visualization_bounds):
            new_b=(min([cur_b[0], visualization_bounds[ind_b][0]]), max([cur_b[1], visualization_bounds[ind_b][1]]))

            new_bounds.append(new_b)

        setattr(subgridspec, "visualization_bounds", new_bounds)

    else:
        setattr(subgridspec, "visualization_bounds", visualization_bounds)
    

def find_bins(trace, percentiles=[5.0,95.0], num_bins=50, use_outlier_binning=False):

    if(use_outlier_binning):
        perc=numpy.percentile(trace, percentiles)

        bins=list(numpy.linspace(perc[0], perc[1], num_bins-2))

        new_edges=[min(trace)-1e-5]+bins+[max(trace)+1e-5]

        new_edges=numpy.array(new_edges)

    else:

        new_edges=numpy.linspace(min(trace)-1e-5, max(trace)+1e-5, num_bins)

    return new_edges

def obtain_bins_and_visualization_regions(samples, model, percentiles=[5.0,95.0], relative_buffer=0.1, num_bins=50, s2_norm="standard", use_outlier_binning=False):
    
    """
    Uses samples and pdf defs to calculate binning and visualization regions.

    Euclidean:
    Obtain an uneven binning based on Bayesian Blocks and a region that makes sense for visualization based on 1-d percentiles. 
    Adds a relative buffer to both sides. 
    
    Other:
    Non-Euclidean manifolds have fixed bounds for binning and visualization, so this is easy.
    """

    cur_index=0

    visualization_bounds=[]
    density_eval_bounds=[]
    histogram_edges=[]

    for pdf_index, pdf_def in enumerate(model.pdf_defs_list):

        if(pdf_def[0]=="e"):
            dim=int(pdf_def[1:])

            for sub_index in range(cur_index, cur_index+dim):

                np_samples=samples[:,sub_index].cpu().numpy()
                # vis bounds
                boundaries=numpy.percentile(np_samples, percentiles)

                relative_extra=relative_buffer*(boundaries[1]-boundaries[0])

                visualization_bounds.append((boundaries[0]-relative_extra, boundaries[1]+relative_extra))

                # density bounds
                min_val = float(min(samples[:, sub_index]).cpu())
                max_val = float(max(samples[:, sub_index]).cpu())

                relative_extra=0.2*(max_val-min_val)

                density_eval_bounds.append((min_val-relative_extra, max_val+relative_extra))

                # histo bins
                #edges = astropy.stats.bayesian_blocks(np_samples, p0=0.1, gamma=0.9)

                ## find bins based on percentiles
                edges=find_bins(np_samples, percentiles=percentiles, num_bins=num_bins)
                histogram_edges.append(edges)

            cur_index+=dim

        elif(pdf_def[0]=="s"):

            if(int(pdf_def[1])==1):

                visualization_bounds.append((0,2*numpy.pi))
                density_eval_bounds.append((0,2*numpy.pi))
                histogram_edges.append(numpy.linspace(0, 2*numpy.pi, num_bins))
                cur_index+=1

            elif(int(pdf_def[1])==2):

                if(s2_norm=="standard"):

                    visualization_bounds.append((0,numpy.pi))
                    visualization_bounds.append((0,2*numpy.pi))

                    density_eval_bounds.append((0,numpy.pi))
                    density_eval_bounds.append((0,2*numpy.pi))

                    histogram_edges.append(numpy.linspace(0, numpy.pi, num_bins))
                    histogram_edges.append(numpy.linspace(0, 2*numpy.pi, num_bins))

                else:

                    visualization_bounds.append((-2.0,2.0))
                    visualization_bounds.append((-2.0,2.0))

                    density_eval_bounds.append((0,numpy.pi))
                    density_eval_bounds.append((0,2*numpy.pi))

                    histogram_edges.append(numpy.linspace(-2.0,2.0, num_bins))
                    histogram_edges.append(numpy.linspace(-2.0,2.0, num_bins))

                cur_index+=2

        elif(pdf_def[0]=="i"):

            lower=model.layer_list[pdf_index][-1].low_boundary
            higher=model.layer_list[pdf_index][-1].high_boundary

            visualization_bounds.append((lower,higher))
        
            density_eval_bounds.append((lower, higher))
         
            histogram_edges.append(numpy.linspace(lower,higher, num_bins))
           
        elif(pdf_def[0]=="a"):

            lower=0.0
            higher=1.0

            dim=dim=int(pdf_def[1:])

            for dindex in range(dim):
                visualization_bounds.append((lower,higher))
            
                density_eval_bounds.append((lower, higher))
             
                histogram_edges.append(numpy.linspace(lower,higher, num_bins))

    return visualization_bounds, density_eval_bounds, histogram_edges


def calculate_contours(pdf_vals, bin_volumes, probs=[0.68, 0.95]):
    totsum = 0.0
    flattend_pdf = pdf_vals.flatten()
    #flattend_volumes = bin_volumes.flatten()

    sorta = numpy.argsort(flattend_pdf)[::-1]

    contour_values = []

    cur_prob_index = 0

    for ind, pdf_eval in enumerate(flattend_pdf[sorta]):
        totsum += pdf_eval*bin_volumes#flattend_volumes[sorta][ind]

        if (totsum > probs[cur_prob_index]):
            contour_values.append(pdf_eval)
            cur_prob_index += 1

        if (cur_prob_index >= len(probs)):
            break

    return contour_values


def get_bounds_from_contour(cres, boundary=0.1):

    cont_min_x = 9999999.9
    cont_max_x = -9999999.9

    cont_min_y = 999999999.9
    cont_max_y = -9999999999.9

    for i in cres.allsegs[0]:

        for j in i:

            if (j[0] < cont_min_x):
                cont_min_x = j[0]
            if (j[0] > cont_max_x):
                cont_max_x = j[0]

            if (j[1] < cont_min_y):
                cont_min_y = j[1]
            if (j[1] > cont_max_y):
                cont_max_y = j[1]

    return cont_min_x, cont_max_x, cont_min_y, cont_max_y


def get_density_eval_minmax_values(samples):
    """
    Obtain a simple estimate of pdf extent based on min/max values of samples.
    Used to determine a region for density evaluation (not plotting).
    """
    mins_maxs = []

    for ind in range(samples.shape[1]):
        min_val = float(min(samples[:, ind]).cpu())
        max_val = float(max(samples[:, ind]).cpu())

        mins_maxs.append((min_val, max_val))

    return mins_maxs


def get_pdf_on_grid(mins_maxs, npts, model, conditional_input=None, s2_norm="standard", s2_rotate_to_true_value=False, true_values=None):

    side_vals = []

    bin_volumes = 1.0#numpy.ones([npts]*len(mins_maxs))
    glob_ind = 0
    #has_high_dim_spheres = False
    cinput = None

    sin_zen_mask=[]

    used_npts=npts
    if(npts<2):
        used_npts=2
  
    for pdf_index,pdf in enumerate(model.pdf_defs_list):
        this_sub_dim = int(pdf[1])
        if (pdf == "s2" and s2_norm=="lambert"):
            #has_high_dim_spheres = True
            side_vals.append(numpy.linspace(-2, 2, used_npts))
            bin_volumes *= (side_vals[-1][1] - side_vals[-1][0])

            side_vals.append(numpy.linspace(-2, 2, used_npts))
            bin_volumes *= (side_vals[-1][1] - side_vals[-1][0])

            sin_zen_mask.extend([0,0])

        elif(pdf=="s2" and s2_norm=="standard"):

          sin_zen_mask.extend([0,0])
          
          zen_vals=numpy.linspace(mins_maxs[glob_ind][0]+1e-4, mins_maxs[glob_ind][1]-1e-4, used_npts)
          side_vals.append(zen_vals)
          bin_volumes*=(side_vals[-1][1] - side_vals[-1][0])

          side_vals.append(numpy.linspace(1e-4, 2*numpy.pi-1e-4, used_npts))
          bin_volumes *= (side_vals[-1][1] - side_vals[-1][0])

        elif(pdf=="s2"):
          raise Exception("s2_norm ", s2_norm, " unknown .")
        elif("i1" in pdf):
            
            side_vals.append(numpy.linspace(model.layer_list[pdf_index][-1].low_boundary+1e-5, model.layer_list[pdf_index][-1].high_boundary-1e-5, used_npts))

            bin_volumes *= (side_vals[-1][1] - side_vals[-1][0])
            sin_zen_mask.append(0)
        else:
            
            for ind, mm in enumerate(mins_maxs[glob_ind:glob_ind +
                                               this_sub_dim]):

                side_vals.append(numpy.linspace(mm[0], mm[1], used_npts))
                bin_volumes *= (side_vals[-1][1] - side_vals[-1][0])

                sin_zen_mask.append(0)

        glob_ind += this_sub_dim
   
    eval_positions = numpy.meshgrid(*side_vals)

    torch_positions = torch.from_numpy(
        numpy.resize(
            numpy.array(eval_positions).T,
            (used_npts**len(mins_maxs), len(mins_maxs))))

    eval_positions = torch_positions.clone()

    mask_inner = torch.ones(len(torch_positions)) == 1

    ## check s2 or simplex visualization
    for ind, pdf_def in enumerate(model.pdf_defs_list):
       
        if (pdf_def == "s2" and s2_norm=="lambert"):

            fix_point=None

            if(s2_rotate_to_true_value and true_values is not None):
              fix_point=true_values[model.target_dim_indices_intrinsic[ind][0]:model.target_dim_indices_intrinsic[ind][1]]
           
            mask_inner = mask_inner & (torch.sqrt(
                (eval_positions[:, model.target_dim_indices_intrinsic[ind][0]:model.
                                target_dim_indices_intrinsic[ind][1]]**2).sum(axis=1)) <
                                       2)
            ## transform s2 subdimensions from equal-area lambert dimension to real spherical dimensiosn the model can use

            eval_positions[:, model.target_dim_indices_intrinsic[ind][0]:model.
                           target_dim_indices_intrinsic[ind]
                           [1]] = cartesian_lambert_to_spherical(
                               eval_positions[:, model.
                                              target_dim_indices_intrinsic[ind][0]:model.
                                              target_dim_indices_intrinsic[ind][1]], fix_point=fix_point)

            # need some extra care, it seems sometimes nans can appear in the trafo step (only happened on GPU?)
            mask_inner=torch.isfinite(eval_positions[:,0]) & mask_inner
            mask_inner=torch.isfinite(eval_positions[:,1]) & mask_inner

        elif("c" in pdf_def):
           
            ## simplex .. mask everything outside allowed region
            mask_inner=mask_inner & (eval_positions[:, model.target_dim_indices_intrinsic[ind][0]:model.target_dim_indices_intrinsic[ind][1] ].sum(axis=1) < 1.0)

    if (conditional_input is not None):

        if(type(conditional_input)==list):
           
            cinput=[]
            for ci in conditional_input:
                cinput.append(ci.repeat(used_npts**len(mins_maxs), 1)[mask_inner])

            if(cinput[0].is_cuda):
                eval_positions=eval_positions.to(cinput[0])
        else:
            cinput = conditional_input.repeat(used_npts**len(mins_maxs), 1)[mask_inner]
            if(cinput.is_cuda):
                eval_positions=eval_positions.to(cinput)
   
    log_res, _, _ = model(eval_positions[mask_inner], conditional_input=cinput, force_intrinsic_coordinates=True)

    ## update s2+lambert visualizations by adding sin(theta) factors to get proper normalization
    for ind, pdf_def in enumerate(model.pdf_defs_list):
        if (pdf_def == "s2" and s2_norm=="lambert"):
            ## first coordinate is theta currently
           
            upd=torch.log(torch.sin(eval_positions[mask_inner][:,model.target_dim_indices_intrinsic[ind][0]:model.target_dim_indices_intrinsic[ind][0]+1])).sum(axis=-1)
            
            ## angle -> cartesian -> subtract
            log_res-=upd

        
    ## no conditional input and only s2 pdf .. mask bad regions
    flagged_coords=numpy.array([])
    if(conditional_input is None and model.pdf_defs_list[0]=="s2"):
      
      
      problematic_pars=model.layer_list[0][0].return_problematic_pars_between_hh_and_intrinsic(eval_positions[mask_inner], flag_pole_distance=0.02)

      if(problematic_pars.shape[0]>0):
        if(s2_norm=="lambert"):
          fix_point=None
          if(s2_rotate_to_true_value and true_values is not None):
              fix_point=true_values[model.target_dim_indices[ind][0]:model.target_dim_indices[ind][1]]
          problematic_pars=spherical_to_cartesian_lambert(problematic_pars, fix_point=fix_point)
      flagged_coords=problematic_pars.cpu().numpy()

    res = (-600.0)*torch.ones(len(torch_positions)).type_as(torch_positions).to(log_res)
    res[mask_inner] = log_res  #.exp()
   
    res = res.cpu().numpy()
    numpy_positions=eval_positions.cpu().numpy()
    if((numpy.isfinite(res)==False).sum()>0):
      print("Non-finite evaluation during PDF eval for plotting..")
      print((numpy.isfinite(res)==False).sum())
      print(numpy_positions[(numpy.isfinite(res)==False)])

      if(cinput is None):
        r,_,_=model(eval_positions[mask_inner][torch.isfinite(log_res)==False][:])
      else:
        r,_,_=model(eval_positions[mask_inner][torch.isfinite(log_res)==False][:], conditional_input=cinput[torch.isfinite(log_res)==False])
      print(r)
      raise Exception()

    #######################


    res.resize([used_npts] * len(mins_maxs))

    resized_torch_positions = torch_positions.cpu().numpy()
    resized_torch_positions.resize([used_npts] * len(mins_maxs) + [len(mins_maxs)])

    ## add in sin(theta) factors into density

    """

    for ind, sz in enumerate(sin_zen_mask):
      if(sz==1):
        slice_mask=(None,)*ind+(slice(None,None),)+(None,)*(len(sin_zen_mask)-1-ind)

        zen_vals=numpy.sin(numpy.linspace(mins_maxs[ind][0]+1e-4, mins_maxs[ind][1]-1e-4, npts))

        ## log val, adding zenith factors where needed
        res+=numpy.log(zen_vals[slice_mask])
    """

    return resized_torch_positions, res, bin_volumes, sin_zen_mask, flagged_coords

def rotate_coords_to(theta, phi, target, reverse=False):

  target_theta=target[0].cpu().numpy()
  target_phi=target[1].cpu().numpy()

  phi=phi.cpu().numpy()
  theta=theta.cpu().numpy()

  x=numpy.cos(target_phi)*numpy.sin(target_theta)
  y=numpy.sin(target_phi)*numpy.sin(target_theta)
  z=numpy.cos(target_theta)

  ###########

  axis=-numpy.cross(numpy.array([x,y,z]), numpy.array([0,0,1]))
  axis_len=numpy.sqrt((axis**2).sum())
  axis/=axis_len

  rot_angle=numpy.pi-target_theta
  if(reverse):
    rot_angle=-rot_angle


  axis*=rot_angle.item()

  rot_matrix = R.from_rotvec(axis)
  ###########
  
  x=numpy.cos(phi)*numpy.sin(theta)
  y=numpy.sin(phi)*numpy.sin(theta)
  z=numpy.cos(theta)

  vals=numpy.concatenate([x[:,None], y[:,None],z[:,None]], axis=1)

  res=torch.from_numpy(rot_matrix.apply(vals))
  
  ##########

  theta=numpy.arccos(res[:,2])
  non_finite_mask=numpy.isfinite(theta)==False
  larger=non_finite_mask & (res[:,2] > 0)
  smaller=non_finite_mask & (res[:,2] < 0)

  theta[smaller]=numpy.pi
  theta[larger]=0.0


  phi=numpy.arctan2(res[:,1],res[:,0])

  #phi_smaller_mask=phi<0
  #phi[phi_smaller_mask]=phi[phi_smaller_mask]+2*numpy.pi
 
  return theta.to(target), phi.to(target)

def cartesian_lambert_to_spherical(xl, fix_point=None):

    ## first go to spherical lambert

    r = torch.sqrt((xl**2).sum(axis=1))
    phi = torch.acos(xl[:, 0] / r)
    larger_mask = (xl[:, 1] >= 0)

    phi = larger_mask * phi + (larger_mask == 0) * (2 * numpy.pi - phi)
    theta = 2 * torch.acos(r / 2.0)

    if(fix_point is not None):

      theta, phi = rotate_coords_to(theta, phi, fix_point, reverse=True)

    ## now go to spherical real coordinates

    return torch.cat([theta[:, None], phi[:, None]], dim=1)


def spherical_to_cartesian_lambert(spherical, fix_point=None):

    #####################

    theta = spherical[:, 0]
    phi_lambert = spherical[:, 1]

    ######################
    if(fix_point is not None):
      theta, phi_lambert = rotate_coords_to(theta, phi_lambert, fix_point)

  
    r_lambert = 2 * torch.cos(theta / 2.0)

    x_l = r_lambert * torch.cos(phi_lambert)
    y_l = r_lambert * torch.sin(phi_lambert)

    return torch.cat([x_l[:, None], y_l[:, None]], dim=1)


def show_sample_contours(ax,
                         samples,
                         bins=50,
                         color="white",
                         contour_probs=[0.68, 0.95],
                         sin_zen_mask=[0,0]):

    ## if bins is a list, make sure samples are within bounds by artifical intervention

    new_samples = samples
    if (type(bins) == list):

        bounds_x_mask = (samples[:, 0] < bins[0][-1]) & (samples[:, 0] >
                                                         bins[0][0])
        bounds_y_mask = (samples[:, 1] < bins[1][-1]) & (samples[:, 1] >
                                                         bins[1][0])

        total_included_mask = bounds_x_mask & bounds_y_mask

        if (total_included_mask.sum() < 100):
            print("TOTAL INCLUDED SUM ", total_included_mask.sum())
            print(
                "too few SAMPLES IN PLOTTING RANGE ... fake entries to evaluate fake contour"
            )
            somex = numpy.random.uniform(bins[0][0],
                                         bins[0][-1],
                                         size=len(samples))
            somey = numpy.random.uniform(bins[1][0],
                                         bins[1][-1],
                                         size=len(samples))

            new_samples = numpy.zeros_like(samples)
            new_samples[:, 0] = somex
            new_samples[:, 1] = somey


    bin_fillings, xedges, yedges = numpy.histogram2d(new_samples[:, 0],
                                                     new_samples[:, 1],
                                                     bins=bins,
                                                     density=True)
   
    xvals = 0.5 * (xedges[1:] + xedges[:-1])
    yvals = 0.5 * (yedges[1:] + yedges[:-1])
    bw = (xedges[1] - xedges[0]) * (yedges[1] - yedges[0])

    bin_volumes=bw
    
    contour_values = calculate_contours(bin_fillings, bin_volumes, probs=contour_probs)
   
    ## reverse
    contour_values = contour_values[::-1]

    bounds=None

    try:
        ret = ax.contour(xvals,
                       yvals,
                       bin_fillings.T,
                       levels=contour_values,
                       colors=color)

        fmt_dict = dict()

        for ind, cprob in enumerate(contour_probs[::-1]):
          if(ind<len(contour_values)):
              fmt_dict[contour_values[ind]] = "%d" % (int(cprob * 100)) + r" %"

        ax.clabel(ret,
                fontsize=9,
                inline=1,
                fmt=fmt_dict,
                levels=contour_values,
                colors=color)


        bounds = get_bounds_from_contour(ret)
    
    except:
      print("Contour failed")
      return [[-1.0,1.0], [-1.0,1.0]]
    


    return [[bounds[0], bounds[1]], [bounds[2], bounds[3]]]


def plot_density_with_contours(ax,
                               log_evals,
                               evalpositions,
                               bin_volumes,
                               pts_per_dim,
                               color="black",
                               contour_probs=[0.68, 0.95]):
  

    xvals=evalpositions[:,0,0]
    yvals=evalpositions[0,:,1]
   
    #xr = (evalpositions[:, :, 0].min(), evalpositions[:, :, 0].max())
    #yr = (evalpositions[:, :, 1].min(), evalpositions[:, :, 1].max())

    xr = (xvals[0], xvals[-1])
    yr = (yvals[0], yvals[-1])

    contour_values = calculate_contours(numpy.exp(log_evals), bin_volumes,
                                        probs=contour_probs)

   
    ## reverse

    contour_values = contour_values[::-1]

    pcol_result = ax.pcolorfast(xr, yr, numpy.exp(log_evals).T)

    #contour_x = numpy.linspace(evalpositions[:, :, 0].min(),
    #                           evalpositions[:, :, 0].max(), pts_per_dim)
    #contour_y = numpy.linspace(evalpositions[:, :, 1].min(),
    #                           evalpositions[:, :, 1].max(), pts_per_dim)

    valid_contour=True

    if(len(contour_values)>=2):
      if(contour_values[0]==contour_values[1]):
        valid_contour=False

    if(len(contour_probs) != len(contour_values)):
      valid_contour=False

    if(valid_contour):
      contour_x=xvals
      contour_y=yvals

      bins = [contour_x, contour_y]

      res = ax.contour(contour_x,
                       contour_y,
                       numpy.exp(log_evals).T,
                       levels=contour_values,
                       colors=color)

      fmt_dict = dict()
  
      for ind, cprob in enumerate(contour_probs[::-1]):
          fmt_dict[contour_values[ind]] = "%d" % (int(cprob * 100)) + r" %"

      ax.clabel(res,
                fontsize=9,
                inline=1,
                fmt=fmt_dict,
                levels=contour_values,
                colors=color)

    pylab.colorbar(pcol_result, ax=ax)

def get_basic_gridlines():

  n_theta=5
  n_phi=10

  gridlines=[]

  for g in numpy.linspace(0.1,numpy.pi-0.1, n_theta):
    azis=torch.linspace(0,2*numpy.pi, 100)
    zens=torch.ones_like(azis)*g
    gl=torch.cat( [zens[:,None], azis[:,None]], dim=1)
    gridlines.append(gl)

  for a in numpy.linspace(0,2*numpy.pi-2*numpy.pi/n_phi, n_phi):
    zens=torch.linspace(0,numpy.pi,100)
    azis=torch.ones_like(zens)*a
    gl=torch.cat( [zens[:,None], azis[:,None]], dim=1)
    gridlines.append(gl)

  return gridlines

def plot_joint_pdf(pdf,
                   fig,
                   gridspec,
                   samples,
                   subgridspec=None,
                   conditional_input=None,
                   bounds=None,
                   multiplot=False,
                   total_pdf_eval_pts=10000,
                   true_values=None,
                   plot_only_contours=False,
                   contour_probs=[0.68, 0.95],
                   contour_color="white",
                   autoscale=True,
                   skip_plotting_density=False,
                   hide_labels=False,
                   s2_norm="standard",
                   colormap=cm.rainbow,
                   s2_rotate_to_true_value=True,
                   s2_show_gridlines=True,
                   skip_plotting_samples=False,
                   var_names=[],
                   relative_buffer=0.1,
                   vis_percentiles=[3.0,97.0],
                   show_relative_std=0,
                   use_outlier_binning=False,
                   **kwargs):

    plot_density = False
    dim = len(samples[0])
    if (pdf.total_target_dim == 1 and dim == pdf.total_target_dim):
        plot_density = True

    if (pdf.total_target_dim == 2 and dim == pdf.total_target_dim):
        plot_density = True

    if (conditional_input is not None):
        if(type(conditional_input)==list):
            if (conditional_input[0].shape[0] > 1):
                plot_density = False
        else:
            if (conditional_input.shape[0] > 1):
                plot_density = False

    if (skip_plotting_density):
        plot_density = False

    ## 


    visualization_bounds, density_eval_bounds, histogram_edges=obtain_bins_and_visualization_regions(samples, pdf, percentiles=vis_percentiles, relative_buffer=relative_buffer, use_outlier_binning=use_outlier_binning, num_bins=50, s2_norm=s2_norm)
    
    if(bounds is not None):
        visualization_bounds=bounds

    ## true positions are typically labels
    plotted_true_values=None
    if(true_values is not None):
      plotted_true_values=copy.deepcopy(true_values)

    totalpts = total_pdf_eval_pts
    pts_per_dim = int(totalpts**(1.0 / float(dim)))

    samples = samples.cpu().clone()

    gridline_dict=None
    if(s2_show_gridlines and "s2" in pdf.pdf_defs_list):
      gridline_dict=dict()
      for ind, pdf_type in enumerate(pdf.pdf_defs_list):
        if(pdf_type=="s2"):
          gridline_dict[(pdf.target_dim_indices[ind][0], pdf.target_dim_indices[ind][1])]=get_basic_gridlines()


    ## transform samples to lambert space if necessary
    for ind, pdf_type in enumerate(pdf.pdf_defs_list):
        if (pdf_type == "s2" and s2_norm=="lambert"):
            ## transform to labmert space

            ## calculate fix point if rotation for visualtizion is desired
            fix_point=None
            

            if(s2_rotate_to_true_value and true_values is not None):
             
              fix_point=true_values[pdf.target_dim_indices[ind][0]:pdf.target_dim_indices[ind][1]]

            ## transform samples to lambert space
            samples[:,
                    pdf.target_dim_indices[ind][0]:pdf.target_dim_indices[ind]
                    [1]] = spherical_to_cartesian_lambert(
                        samples[:, pdf.target_dim_indices[ind][0]:pdf.
                                target_dim_indices[ind][1]], fix_point=fix_point)

            ## transform true value to lambert space
            if(plotted_true_values is not None):
              
                res=spherical_to_cartesian_lambert(true_values[pdf.target_dim_indices[ind][0]:pdf.
                target_dim_indices[ind][1]].unsqueeze(0), fix_point=fix_point)

                plotted_true_values[pdf.target_dim_indices[ind][0]:pdf.
                target_dim_indices[ind][1]]=res.squeeze(0)

          
            ## transform gridlines to lambert space
            if(s2_show_gridlines):
              tup=(pdf.target_dim_indices[ind][0],pdf.target_dim_indices[ind][1])

              new_list=[]

              for l in gridline_dict[tup]:
                new_list.append(spherical_to_cartesian_lambert(l, fix_point=fix_point))

              gridline_dict[tup]=new_list



    samples = samples.cpu().numpy()

    pdf_conditional_input = conditional_input

    if (pdf_conditional_input is not None):

        if(type(pdf_conditional_input)==list):
            pdf_conditional_input=[ci[0:1] for ci in pdf_conditional_input]
        else:
            pdf_conditional_input = pdf_conditional_input[0:1]

    evalpositions, log_evals, bin_volumes, sin_zen_mask, unreliable_spherical_regions= get_pdf_on_grid(
        density_eval_bounds,
        pts_per_dim,
        pdf,
        conditional_input=pdf_conditional_input,
        s2_norm=s2_norm,
        s2_rotate_to_true_value=s2_rotate_to_true_value,
        true_values=true_values)
   
    total_pdf_integral=numpy.exp(log_evals).sum()*bin_volumes
    

    if (dim == 1):

        if (subgridspec is None):
            
            subgridspec = gridspec.subgridspec(1, 1)
            ax = fig.add_subplot(subgridspec[0, 0])
            setattr(subgridspec, "axdict", {"ax": ax})
            
            ## find ax in existing gridspec
            """
            for ax in fig.get_axes():
                ax_geometry=ax.get_subplotspec().get_geometry()

                if(subgridspec!=ax.get_subplotspec().get_gridspec() ):
                    continue

                if(ax_geometry[0]==1 and ax_geometry[1]==1):
                    break
            """
        ax=subgridspec.axdict["ax"]


        ## attach/update "visualization_bounds" to subgridspec
        _update_attached_visualization_bounds(subgridspec, visualization_bounds)
        
        ax.hist(samples[:, 0], bins=histogram_edges[0], density=True)

        if (plot_density):

            ax.plot(evalpositions[:, 0], numpy.exp(log_evals), color="k")

        if (true_values is not None):
            ax.axvline(true_values[0].cpu().numpy(), color="red", lw=2.0)

        if (hide_labels):
            ax.set_yticklabels([])
            ax.set_xticklabels([])

        ax.set_xlim(subgridspec.visualization_bounds[0][0], subgridspec.visualization_bounds[0][1])

    elif (dim == 2 and multiplot == False):
     
        if (subgridspec is None):
            subgridspec = gridspec.subgridspec(1, 1)
            ax = fig.add_subplot(subgridspec[0, 0])
            setattr(subgridspec, "axdict", {"ax": ax})
        
        ax=subgridspec.axdict["ax"]
  

        _update_attached_visualization_bounds(subgridspec, visualization_bounds)
        
        if(plot_density):
            plot_density_with_contours(ax, log_evals, evalpositions,
                                     bin_volumes, pts_per_dim)

        ## plot a histogram density from samples

        if ( (plot_only_contours == False) and (plot_density == False) and (skip_plotting_samples==False)):
           
            ax.hist2d(samples[:, 0],
                      samples[:, 1],
                      bins=histogram_edges,
                      density=True)
        
        if (contour_probs != [] and skip_plotting_samples==False):
            
            _ = show_sample_contours(ax,
                                     samples,
                                     bins=histogram_edges,
                                     color=contour_color,
                                     contour_probs=contour_probs,
                                     sin_zen_mask=sin_zen_mask)


        ## mark poles
        if(len(unreliable_spherical_regions)>0):
          
          ax.plot(unreliable_spherical_regions[:,0], unreliable_spherical_regions[:,1], color="orange", marker="x", lw=0.0)

        ## plot true values
        if (plotted_true_values is not None):
            
            ax.plot([plotted_true_values[0].cpu().numpy()], [plotted_true_values[1].cpu().numpy()],
                    color="red",
                    marker="o",
                    ms=3.0)

        ## plot gridlines if desired
        if(s2_show_gridlines and gridline_dict is not None):
          
          for gl in gridline_dict[(0,2)]:
            np_gl=gl.cpu().numpy()

            ax.plot(np_gl.T[0], np_gl.T[1], color="gray", alpha=0.5)
       
        ax.set_xlim(subgridspec.visualization_bounds[0][0], subgridspec.visualization_bounds[0][1])
        ax.set_ylim(subgridspec.visualization_bounds[1][0], subgridspec.visualization_bounds[1][1]) 
    
        if (hide_labels):
            ax.set_yticklabels([])
            ax.set_xticklabels([])
       
    else:

        ###########
        if (subgridspec is None):
            
            subgridspec = gridspec.subgridspec(dim, dim)
        
            setattr(subgridspec, "axdict", {})

            for ind1 in range(dim):
                for ind2 in range(dim):
                    if(ind2>ind1):
                        continue

                    subgridspec.axdict[(ind1,ind2)]=fig.add_subplot(subgridspec[ind1, ind2])
                    ## make sure background looks similar to histogram empty bins
                    
                    #if(ind2<ind1):
<<<<<<< HEAD
                    #    subgridspec.axdict[(ind1,ind2)].set_facecolor("white")
=======
                    #    subgridspec.axdict[(ind1,ind2)].set_facecolor(colormap(0.0))
>>>>>>> 6c0a10ae

        ## attach/update "visualization_bounds" to subgridspec
        _update_attached_visualization_bounds(subgridspec, visualization_bounds)
        
        for ind1 in range(dim):
            for ind2 in range(dim):
                      
                if (ind2 < ind1):

                    """
                    found_ax=False
                    for ax in fig.get_axes():

                        ax_geometry=ax.get_subplotspec().get_geometry()
                        print("checking ... ", ax_geometry)
                        num_rows=ax_geometry[0]
                        this_gridspec=ax.get_gridspec()

                        if(subgridspec!=ax.get_subplotspec().get_gridspec() ):
                            continue
                      
                        if(ax_geometry[2]==(ind1*num_rows+ind2+1) and (num_rows==dim)):
                            found_ax=True
                           
                            break


                    if(found_ax==False):
                        print("have not found in off diagonal ", ind1, ind2)
                        ax = fig.add_subplot(subgridspec[ind1, ind2])
                        print("added AX ", ax.get_subplotspec().get_geometry())
                    """

                    ax=subgridspec.axdict[(ind1,ind2)]

                    if (plot_only_contours == False):
                        print("plot histo")
                        ax.hist2d(samples[:, ind2],
                                  samples[:, ind1],
                                  bins=[histogram_edges[ind2], histogram_edges[ind1]],
                                  density=True,
                                  cmap=colormap,
                                  cmin=1e-20)

                    if (plotted_true_values is not None):
                        ax.plot([plotted_true_values[ind2].cpu().numpy()], [plotted_true_values[ind1].cpu().numpy()],
                                color="red",
                                marker="o",
                                ms=3.0)

                    new_samples = numpy.concatenate(
                        [samples[:, ind2:ind2 + 1], samples[:, ind1:ind1 + 1]],
                        axis=1)
                    print("IND 2", ind2, "ind 1 ", ind1)
                    if (contour_probs != []):
                        _ = show_sample_contours(
                            ax,
                            new_samples,
                            bins=[histogram_edges[ind2], histogram_edges[ind1]],
                            color=contour_color,
                            contour_probs=contour_probs)
                    
                    #ax.set_xlim(subgridspec.visualization_bounds[ind2][0], subgridspec.visualization_bounds[ind2][1])
                    #ax.set_ylim(subgridspec.visualization_bounds[ind1][0], subgridspec.visualization_bounds[ind1][1])

                    ## always hide labels if left or bottom 
                    if(ind2==0 and ind1<(dim-1)):
                        ax.set_xticklabels([])

                        fontsize = ax.get_window_extent().height/5.0
                        #for lab in ax.get_yticklabels():
                        #    lab.set_fontsize(fontsize)

                        if("labels" in kwargs):
                            assert(len(kwargs["labels"])==dim)

                            ax.set_ylabel(kwargs["labels"][ind1])
                       
                    elif((ind1==(dim-1)) and (ind2!=0)):
                        ax.set_yticklabels([])

                        fontsize = ax.get_window_extent().width/5.0
                        for lab in ax.get_xticklabels():
                            #lab.set_fontsize(fontsize)
                            lab.set_rotation(45)

                        if("labels" in kwargs):
                            assert(len(kwargs["labels"])==dim)

                            ax.set_xlabel(kwargs["labels"][ind2])


                    elif(ind1<(dim-1) and ind2>0):
                        ax.set_yticklabels([])
                        ax.set_xticklabels([])

                    
                    else:   
                        ## lower left corner
                        fontsize = ax.get_window_extent().width/5.0
                        for lab in ax.get_xticklabels():
                            #lab.set_fontsize(fontsize)
                            lab.set_rotation(45)

                        fontsize = ax.get_window_extent().height/5.0
                        #for lab in ax.get_yticklabels():
                        #    lab.set_fontsize(fontsize)

                        if("labels" in kwargs):
                            assert(len(kwargs["labels"])==dim)

                            ax.set_xlabel(kwargs["labels"][ind2])
                            ax.set_ylabel(kwargs["labels"][ind1])

                    if (hide_labels):
                        ax.set_yticklabels([])
                        ax.set_xticklabels([])

                elif (ind2 == ind1):

                    ## looking for ax
                    """
                    found_ax=False
                    for ax in fig.get_axes():


                            
                        ax_geometry=ax.get_subplotspec().get_geometry()
                        num_rows=ax_geometry[0]
                        
                        if(subgridspec!=ax.get_subplotspec().get_gridspec() ):
                            continue


                        
                        if(ax_geometry[2]==(ind1*num_rows+ind2+1) and (num_rows==dim)):
                            found_ax=True
                           
                            break


                    if(found_ax==False):
                        print("have not found hte ax ....", ax, ind2, ind1)
                        ax = fig.add_subplot(subgridspec[ind1, ind2])

                        print("added AX ", ax.get_subplotspec().get_geometry())
                    """

                    ##############

                    ax=subgridspec.axdict[(ind1,ind2)]

                    color="black"
                    if("color_1d" in kwargs.keys()):
                        color=kwargs["color_1d"]
                    ax.hist(samples[:, ind1], bins=histogram_edges[ind1], histtype="step", density=True, color=color)

                    if(show_relative_std):
                        std=numpy.std(samples[:, ind1])
                        relative_wrt_axwidth=0.5*(visualization_bounds[ind2][1]-visualization_bounds[ind2][0])/std

                        ax.set_title("%.1f" % (relative_wrt_axwidth),fontsize=ax.get_window_extent().width/4.5)

                    if (plotted_true_values is not None):
                        ax.axvline(plotted_true_values[ind1].cpu().numpy(), color="red", lw=2.0)
                
                   
                    ax.set_xlim(subgridspec.visualization_bounds[ind2][0], subgridspec.visualization_bounds[ind2][1])

                    # 1-d hists do not need y labels
                    ax.set_yticklabels([])
                   
                    if (hide_labels or ind2 < (dim-1)):
                        
                        ax.set_xticklabels([])
                    else:
                        fontsize = ax.get_window_extent().width/5.0
                        for lab in ax.get_xticklabels():
                            #lab.set_fontsize(fontsize)
                            lab.set_rotation(45)

                        if("labels" in kwargs):
                            assert(len(kwargs["labels"])==dim)

                            ax.set_xlabel(kwargs["labels"][ind2])
                          

    
    return subgridspec, total_pdf_integral


def visualize_pdf(pdf,
                  fig,
                  gridspec=None,
                  subgridspec=None,
                  conditional_input=None,
                  nsamples=10000,
                  total_pdf_eval_pts=10000,
                  bounds=None,
                  true_values=None,
                  plot_only_contours=False,
                  contour_probs=[0.68, 0.95],
                  contour_color="white",
                  autoscale=True,
                  seed=None,
                  skip_plotting_density=False,
                  hide_labels=False,
                  s2_norm="standard",
                  colormap=cm.rainbow,
                  s2_rotate_to_true_value=True,
                  s2_show_gridlines=True,
                  skip_plotting_samples=False,
                  var_names=[],
                  num_iterative_steps=-1,
                  relative_vis_buffer=0.1,
                  vis_percentiles=[3.0, 97.0],
                  show_relative_std=0,
                  use_outlier_binning=False,
                  **kwargs
                  ):
   
    with torch.no_grad():
      sample_conditional_input = conditional_input
      if (conditional_input is not None):

        if(type(conditional_input)==list):

            sample_conditional_input=[]

            for inp_ind, ci in enumerate(conditional_input):

                this_ci=ci

                if (len(this_ci.shape) == 1):
                    this_ci=this_ci.unsqueeze(0)

                if (this_ci.shape[0] == 1):
                    this_ci = this_ci.repeat(nsamples, 1)



                sample_conditional_input.append(this_ci)

            ci_batch_size=sample_conditional_input[0].shape[0]

        else:

            if (len(conditional_input.shape) == 1):
                sample_conditional_input = sample_conditional_input.unsqueeze(0)

            if (sample_conditional_input.shape[0] == 1):
                sample_conditional_input = sample_conditional_input.repeat(nsamples, 1)

            ci_batch_size=sample_conditional_input.shape[0]

      if (gridspec is None):
          gridspec = fig.add_gridspec(1, 1)[0, 0]

      if(sample_conditional_input is not None):

        if(num_iterative_steps>0):
            
            assert(ci_batch_size%num_iterative_steps==0), "Number of total sample points must be divisible by iterative steps!"
            
            num_per_step=int(ci_batch_size/num_iterative_steps)
            samples=[]

            for cur_step in range(num_iterative_steps):
                
                if(type(sample_conditional_input)==list):
                    this_sample_input=[si[cur_step*num_per_step:cur_step*num_per_step+num_per_step] for si in sample_conditional_input]

                    cur_samples, _, _, _ = pdf.sample(
                      conditional_input=this_sample_input,
                      seed=seed+cur_step if seed is not None else None,
                      force_intrinsic_coordinates=True)
                else:
                    cur_samples, _, _, _ = pdf.sample(
                      conditional_input=sample_conditional_input[cur_step*num_per_step:cur_step*num_per_step+num_per_step],
                      seed=seed+cur_step if seed is not None else None,
                      force_intrinsic_coordinates=True)

                samples.append(cur_samples)

            samples=torch.cat(samples, dim=0)

        else:

            samples, _, _, _ = pdf.sample(
              conditional_input=sample_conditional_input,
              seed=seed,
              force_intrinsic_coordinates=True)
      else:

        # check if PDF involves only a "x" flow (which does not nothing.. enforce device then)
        used_dtype, used_device=pdf.obtain_current_dtype_n_device()

        if(used_dtype is None):
            if("dtype" in kwargs):
                used_dtype=kwargs["dtype"]

        if(used_device is None):
            if("device" in kwargs):
                used_device=kwargs["device"]

        
        if(num_iterative_steps>0):
            assert(nsamples%num_iterative_steps==0), "Number of total sample points must be divisible by iterative steps!"
            
            num_per_step=int(nsamples/num_iterative_steps)
            samples=[]

            for cur_step in range(num_iterative_steps):

                cur_samples, _, _, _ = pdf.sample(
                  samplesize=num_per_step,
                  seed=seed+cur_step if seed is not None else None, device=used_device, dtype=used_dtype, force_intrinsic_coordinates=True)


                samples.append(cur_samples)

            samples=torch.cat(samples, dim=0)

        else:

          samples, samples_base, evals, evals_base = pdf.sample(
              samplesize=nsamples,
              seed=seed,
              force_intrinsic_coordinates=True,
              device=used_device,
              dtype=used_dtype)


      higher_dim_spheres = False

      new_subgridspec, total_pdf_integral = plot_joint_pdf(
          pdf,
          fig,
          gridspec,
          samples,
          subgridspec=subgridspec,
          conditional_input=conditional_input,
          bounds=bounds,
          multiplot=False,
          total_pdf_eval_pts=total_pdf_eval_pts,
          true_values=true_values,
          plot_only_contours=plot_only_contours,
          contour_probs=contour_probs,
          contour_color=contour_color,
          autoscale=autoscale,
          skip_plotting_density=skip_plotting_density,
          hide_labels=hide_labels,
          s2_norm=s2_norm,
          colormap=colormap,
          s2_rotate_to_true_value=s2_rotate_to_true_value,
          s2_show_gridlines=s2_show_gridlines,
          skip_plotting_samples=skip_plotting_samples,
          var_names=var_names,
          relative_buffer=relative_vis_buffer,
          vis_percentiles=vis_percentiles,
          show_relative_std=show_relative_std,
          use_outlier_binning=use_outlier_binning,
          **kwargs)
        
    
    return samples, new_subgridspec, total_pdf_integral<|MERGE_RESOLUTION|>--- conflicted
+++ resolved
@@ -942,13 +942,6 @@
                     subgridspec.axdict[(ind1,ind2)]=fig.add_subplot(subgridspec[ind1, ind2])
                     ## make sure background looks similar to histogram empty bins
                     
-                    #if(ind2<ind1):
-<<<<<<< HEAD
-                    #    subgridspec.axdict[(ind1,ind2)].set_facecolor("white")
-=======
-                    #    subgridspec.axdict[(ind1,ind2)].set_facecolor(colormap(0.0))
->>>>>>> 6c0a10ae
-
         ## attach/update "visualization_bounds" to subgridspec
         _update_attached_visualization_bounds(subgridspec, visualization_bounds)
         
