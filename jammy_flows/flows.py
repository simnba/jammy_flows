--- conflicted
+++ resolved
@@ -2198,21 +2198,10 @@
                     fillup_difference=int(targets.shape[1])-int(joint_repeated.shape[1])
                     
                     filled_up=torch.cat([joint_repeated, torch.ones(joint_repeated.shape[0], fillup_difference).to(repeated_final)], dim=1)
-<<<<<<< HEAD
-                    #print("FIL UP ", filled_up)
-                  
-                    #if(conditional_input is not None):
-                    #    print("rep data summary")
-                    #    print(data_summary.repeat_interleave(samplesize, dim=0))
-                       
+
                     new_base_vals, log_det_dict_individual=self.all_layer_inverse_individual_subdims(filled_up, None if data_summary is None else data_summary.repeat_interleave(samplesize, dim=0), sub_manifolds=[sub_mf], force_embedding_coordinates=force_embedding_coordinates, force_intrinsic_coordinates=force_intrinsic_coordinates)
 
-                    #print("NEW base vals ", new_base_vals)
-=======
-                    
-                    new_base_vals, log_det_dict_individual=self.all_layer_inverse_individual_subdims(filled_up, None if data_summary is None else data_summary.repeat_interleave(samplesize, dim=0), sub_manifolds=[sub_mf, -1], force_embedding_coordinates=force_embedding_coordinates, force_intrinsic_coordinates=force_intrinsic_coordinates)
-
->>>>>>> 0b717f14
+
                     this_base_dim=self.base_dim_indices[sub_mf][1]-self.base_dim_indices[sub_mf][0]
 
                     log_gauss_evals_base = torch.distributions.MultivariateNormal(
